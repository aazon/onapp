--- conflicted
+++ resolved
@@ -14,6 +14,8 @@
 	error_color   = doscolor.Red | doscolor.Bright
 	warn_color    = doscolor.Yellow
 	success_color = doscolor.Green | doscolor.Bright
+	GREEN         = success_color
+	RED           = error_color
 )
 
 var wrapper *doscolor.Wrapper
@@ -27,18 +29,17 @@
 	println("", info_color, false, args)
 }
 
-<<<<<<< HEAD
 func Successf(fmt string, args ...interface{}) {
 	println(fmt, success_color, false, args)
 }
 
 func Successln(args ...interface{}) {
 	println("", success_color, false, args)
-=======
+}
+
 // NYI on Windows
-func ColorString(in string, color string) string {
+func ColorString(in string, color doscolor.Color) string {
 	return in
->>>>>>> d1b10a89
 }
 
 func InfoToggle(on bool) {
@@ -77,10 +78,8 @@
 	if wrapper == nil {
 		wrapper = doscolor.NewWrapper(os.Stdout)
 	}
-	wrapper.Save()
 	var c doscolor.Color
 	c |= color
-	wrapper.Set(c)
 	if pad && !padded {
 		buf.WriteByte('\n')
 	}
@@ -89,12 +88,14 @@
 	} else {
 		fmt.Fprintf(&buf, format, (args.([]interface{}))...)
 	}
-	wrapper.Restore()
 	if pad && !padded {
 		buf.WriteByte('\n')
 		padded = true
 	} else {
 		padded = false
 	}
+	wrapper.Save()
+	wrapper.Set(c)
 	fmt.Printf(buf.String())
+	wrapper.Restore()
 }