package cmd

import (
	"bufio"
	"encoding/json"
	"errors"
	"flag"
	"fmt"
	"github.com/alexzorin/onapp"
	"github.com/alexzorin/onapp/cmd/log"
	"io/ioutil"
	"os"
	"os/user"
	"path/filepath"
	"reflect"
	"strings"
)

const (
	configCmdDescription = "Configure this tool"
	configCmdHelp        = "This command is an interactive wizard to help you setup this tool.\n" +
		"You will need your OnApp dashboard URL, email address and API key to complete it."
)

type config struct {
	ConfigFile string
	ApiUser    string
	ApiKey     string
	Server     string
	Verbose    bool
}

type configCmd struct {
}

func (c configCmd) Run(args []string, ctx *cli) error {

	log.Infoln("This is the configuration wizard. Please provide the following: \n")
	reader := bufio.NewReader(os.Stdin)

	log.Infof("Hostname of the OnApp dashboard: ")
	host, err := reader.ReadString('\n')
	if err != nil {
		return err
	}
	log.Infof("API Username (generally the email address): ")
	user, err := reader.ReadString('\n')
	if err != nil {
		return err
	}
	log.Infof("API Key: ")
	apiKey, err := reader.ReadString('\n')
	if err != nil {
		return err
	}

	log.Infof("Test these details? [y/n]: ")
	doTest, err := reader.ReadString('\n')
	if err != nil {
		return err
	}

	ctx.config.Server = strings.Trim(host, "\r\n")
	ctx.config.ApiUser = strings.Trim(user, "\r\n")
	ctx.config.ApiKey = strings.Trim(apiKey, "\r\n")

<<<<<<< HEAD
	_, err = os.Stat(ctx.config.ConfigFile)
	if err == nil {
		log.Infof("Config file already exists at '%s', overwrite? [y/n]: ", ctx.config.ConfigFile)
		cont, err := reader.ReadString('\n')
		if err != nil || strings.ToLower(cont)[0] != 'y' {
			return errors.New("User aborted saving configuration")
=======
	if strings.ToLower(doTest)[0] == 'y' {
		err := c.testCredentials(ctx.config.Server, ctx.config.ApiUser, ctx.config.ApiKey)
		if err != nil {
			return err
>>>>>>> d1b10a89
		}
	}

	err = ctx.config.save()
	if err != nil {
		log.Errorln(err)
	} else {
		log.Successln("\nSaved configuration to", ctx.config.ConfigFile)
	}

	return nil
}

func (c configCmd) testCredentials(host string, user string, pass string) error {
	client, err := onapp.NewClient(host, user, pass)
	if err != nil {
		return err
	}
	_, err = client.GetProfile()
	if err != nil {
		return err
	}
	return nil
}

func (c configCmd) Description() string {
	return configCmdDescription
}

func (c configCmd) Help(args []string) {
	log.Infoln(configCmdHelp)
}

func (c *config) save() error {
	data, err := json.Marshal(c)
	if err != nil {
		return err
	}
	err = ioutil.WriteFile(c.ConfigFile, data, 0644)
	if err != nil {
		return err
	}
	return nil
}

func loadConfig() (*config, error) {
	conf := &config{}

	u, err := user.Current()
	if err != nil {
		return conf, err
	}

	flag.StringVar(&conf.ConfigFile, "configFile", fmt.Sprintf("%s%c.onapp", u.HomeDir, os.PathSeparator), "Path to config file")
	flag.BoolVar(&conf.Verbose, "v", false, "Verbose logging")
	flag.Parse()

	_, err = os.Stat(conf.ConfigFile)
	var merge *config
	if err != nil {
		merge = &config{}
	} else {
		rawConf, err := ioutil.ReadFile(conf.ConfigFile)
		if err != nil {
			return conf, errors.New(fmt.Sprintf("Error reading from %s: %s", conf.ConfigFile, err.Error()))
		}
		confFromFile := &config{}
		err = json.Unmarshal(rawConf, confFromFile)
		if err != nil {
			return conf, errors.New(fmt.Sprintf("Error parsing %s: %s", conf.ConfigFile, err.Error()))
		}
		merge = confFromFile
	}
	merged, err := mergeConfigs(conf, merge)
	if err != nil {
		return conf, err
	}

	if merged.ApiUser == "" || merged.ApiKey == "" || merged.Server == "" {
		log.Warnf("You haven't configured yet. Try `%s config`.\n", filepath.Base(os.Args[0]))
	}

	return merged, nil
}

/* Single depth merging, prefers values in `first` over `second` */
func mergeConfigs(first *config, second *config) (*config, error) {
	merged := &config{}
	r1 := reflect.ValueOf(*first)
	r2 := reflect.ValueOf(*second)
	for i := 0; i < r1.NumField(); i++ {
		f1 := r1.Field(i)
		f2 := r2.Field(i)
		dst := reflect.ValueOf(merged).Elem().Field(i)
		switch f1.Kind() {
		case reflect.String:
			if f1.String() == "" {
				dst.SetString(f2.String())
			} else {
				dst.SetString(f1.String())
			}
		case reflect.Bool:
			if f1.Bool() || f2.Bool() {
				dst.SetBool(true)
			}
		}
	}
	return merged, nil
}<|MERGE_RESOLUTION|>--- conflicted
+++ resolved
@@ -64,19 +64,19 @@
 	ctx.config.ApiUser = strings.Trim(user, "\r\n")
 	ctx.config.ApiKey = strings.Trim(apiKey, "\r\n")
 
-<<<<<<< HEAD
+	if strings.ToLower(doTest)[0] == 'y' {
+		err := c.testCredentials(ctx.config.Server, ctx.config.ApiUser, ctx.config.ApiKey)
+		if err != nil {
+			return err
+		}
+	}
+
 	_, err = os.Stat(ctx.config.ConfigFile)
 	if err == nil {
 		log.Infof("Config file already exists at '%s', overwrite? [y/n]: ", ctx.config.ConfigFile)
 		cont, err := reader.ReadString('\n')
 		if err != nil || strings.ToLower(cont)[0] != 'y' {
 			return errors.New("User aborted saving configuration")
-=======
-	if strings.ToLower(doTest)[0] == 'y' {
-		err := c.testCredentials(ctx.config.Server, ctx.config.ApiUser, ctx.config.ApiKey)
-		if err != nil {
-			return err
->>>>>>> d1b10a89
 		}
 	}
 
